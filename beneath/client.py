--- conflicted
+++ resolved
@@ -14,6 +14,7 @@
 from beneath.proto import gateway_pb2_grpc
 from beneath.utils import datetime_to_ms
 from beneath.utils import format_entity_name
+from beneath.utils import format_graphql_time
 
 class GraphQLError(Exception):
   def __init__(self, message, errors):
@@ -110,20 +111,6 @@
       )
 
 
-<<<<<<< HEAD
-=======
-  @classmethod
-  def _format_resource_name(cls, name):
-    return name.replace("-", "_")
-
-
-  @classmethod
-  # time must be provided in datetime format in UTC
-  def _format_time(cls, time):
-    return time.isoformat() + 'Z'
-
-
->>>>>>> 6852332c
   def _query_control(self, query, variables):
     """ Sends a GraphQL query to the control server """
     url = config.BENEATH_CONTROL_HOST + '/graphql'
@@ -346,18 +333,17 @@
 
   def get_usage(self, user_id, period=None, from_time=None, until=None):
     today = datetime.today()
-
-    if (period is None) | (period == 'M'):
+    if (period is None) or (period == 'M'):
       default_time = datetime(today.year, today.month, 1)
-    if period == 'H':
+    elif period == 'H':
       default_time = datetime(today.year, today.month, today.day, today.hour)
 
     result = self._query_control(
       variables={
         'userID': user_id,
         'period': period if period else 'M',
-        'from': self._format_time(from_time) if from_time else self._format_time(default_time),
-        'until': self._format_time(until) if until else None
+        'from': format_graphql_time(from_time) if from_time else format_graphql_time(default_time),
+        'until': format_graphql_time(until) if until else None
       },
       query="""
         query GetUserMetrics($userID: UUID!, $period: String!, $from: Time!, $until: Time) {
