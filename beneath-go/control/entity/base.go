package entity

// Kind represents a kind of entity
type Kind string

const (
	// ModelEntityKind represents a model entity
	ModelEntityKind Kind = "model"

	// OrganizationEntityKind represents a organization entity
	OrganizationEntityKind Kind = "organization"

	// ProjectEntityKind represents a project entity
	ProjectEntityKind Kind = "project"

	// SecretEntityKind represents a secret entity
	SecretEntityKind Kind = "secret"

	// ServiceEntityKind represents a service entity
	ServiceEntityKind Kind = "service"

	// StreamEntityKind represents a stream entity
	StreamEntityKind Kind = "stream"

	// UserEntityKind represents a user entity
	UserEntityKind Kind = "user"
)

// Product represents a product that we bill for
type Product string

const (
	// SeatProduct represents the seat product
	SeatProduct Product = "seat"

	// ReadProduct represents the read product
	ReadProduct Product = "read"

	// WriteProduct represents the write product
	WriteProduct Product = "write"

	// ReadOverageProduct represents the read_overage product
	ReadOverageProduct Product = "read_overage"

	// WriteOverageProduct represents the write_overage product
	WriteOverageProduct Product = "write_overage"
)

// Currency represents the currency by which the organization is billed
type Currency string

const (
	// DollarCurrency is USD
	DollarCurrency Currency = "USD"

	// EuroCurrency is EUR
	EuroCurrency Currency = "EUR"
)

// PaymentMethodType represents
type PaymentMethodType string

const (
<<<<<<< HEAD
	// PaymentMethodCard means the organization's credit/debit card will be charged automatically
	PaymentMethodCard PaymentMethodType = "card"

	// PaymentMethodWire means the organization will pay via wire
	PaymentMethodWire PaymentMethodType = "wire"
=======
	// CardPaymentMethod means the organization's credit/debit card will be charged automatically
	CardPaymentMethod PaymentMethod = "card"

	// WirePaymentMethod means the organization will pay via wire
	WirePaymentMethod PaymentMethod = "wire"
>>>>>>> 049ca657
)<|MERGE_RESOLUTION|>--- conflicted
+++ resolved
@@ -61,17 +61,9 @@
 type PaymentMethodType string
 
 const (
-<<<<<<< HEAD
-	// PaymentMethodCard means the organization's credit/debit card will be charged automatically
-	PaymentMethodCard PaymentMethodType = "card"
-
-	// PaymentMethodWire means the organization will pay via wire
-	PaymentMethodWire PaymentMethodType = "wire"
-=======
 	// CardPaymentMethod means the organization's credit/debit card will be charged automatically
-	CardPaymentMethod PaymentMethod = "card"
+	CardPaymentMethod PaymentMethodType = "card"
 
 	// WirePaymentMethod means the organization will pay via wire
-	WirePaymentMethod PaymentMethod = "wire"
->>>>>>> 049ca657
+	WirePaymentMethod PaymentMethodType = "wire"
 )