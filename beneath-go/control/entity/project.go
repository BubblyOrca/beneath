--- conflicted
+++ resolved
@@ -91,7 +91,17 @@
 	return project
 }
 
-<<<<<<< HEAD
+// FindOrganizationProjects returns all projects owned by an organization
+// TODO: Rename to FindProjectsByOrganizationID
+func FindOrganizationProjects(ctx context.Context, organizationID uuid.UUID) []*Project {
+	var projects []*Project
+	err := db.DB.ModelContext(ctx, &projects).Where("project.organization_id = ?", organizationID).Select()
+	if err != nil {
+		panic(err)
+	}
+	return projects
+}
+
 // GetProjectID implements engine/driver.Project
 func (p *Project) GetProjectID() uuid.UUID {
 	return p.ProjectID
@@ -105,16 +115,6 @@
 // GetPublic implements engine/driver.Project
 func (p *Project) GetPublic() bool {
 	return p.Public
-=======
-// FindOrganizationProjects returns all projects owned by an organization
-func FindOrganizationProjects(ctx context.Context, organizationID uuid.UUID) []*Project {
-	var projects []*Project
-	err := db.DB.ModelContext(ctx, &projects).Where("project.organization_id = ?", organizationID).Select()
-	if err != nil {
-		panic(err)
-	}
-	return projects
->>>>>>> acf85edd
 }
 
 // CreateWithUser creates a project and makes user a member
