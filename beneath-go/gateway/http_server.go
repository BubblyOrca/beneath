package gateway

import (
	"encoding/json"
	"fmt"
	"io"
	"log"
	"net/http"
	"strconv"

	"github.com/beneath-core/beneath-go/control/auth"
	"github.com/beneath-core/beneath-go/control/model"
	"github.com/beneath-core/beneath-go/core/codec"
	"github.com/beneath-core/beneath-go/core/httputil"
	"github.com/beneath-core/beneath-go/core/jsonutil"
	"github.com/beneath-core/beneath-go/core/queryparse"
	"github.com/beneath-core/beneath-go/db"
	pb "github.com/beneath-core/beneath-go/proto"

	"github.com/go-chi/chi"
	"github.com/go-chi/chi/middleware"
	"github.com/rs/cors"
	uuid "github.com/satori/go.uuid"
)

// ListenAndServeHTTP serves a HTTP API
func ListenAndServeHTTP(port int) error {
	log.Printf("HTTP server running on port %d\n", port)
	return http.ListenAndServe(fmt.Sprintf(":%d", port), httpHandler())
}

func httpHandler() http.Handler {
	handler := chi.NewRouter()

	// handler.Use(middleware.RealIP) // TODO: Uncomment if IPs are a problem behind nginx
	handler.Use(middleware.Logger)
	handler.Use(middleware.Recoverer)

	// Add CORS
	handler.Use(cors.New(cors.Options{
		AllowedOrigins:   []string{"*"},
		AllowedHeaders:   []string{"*"},
		AllowCredentials: true,
		Debug:            false,
	}).Handler)

	// auth
	handler.Use(auth.HTTPMiddleware)

	// Add health check
	handler.Get("/", healthCheck)
	handler.Get("/healthz", healthCheck)

	// TODO: Add graphql
	// GraphQL endpoints
	// handler.Get("/graphql")
	// handler.Get("/projects/{projectName}/graphql")

	// REST endpoints
	handler.Method("GET", "/projects/{projectName}/streams/{streamName}/details", httputil.AppHandler(getStreamDetails))
	handler.Method("GET", "/projects/{projectName}/streams/{streamName}", httputil.AppHandler(getFromProjectAndStream))
	handler.Method("GET", "/streams/instances/{instanceID}", httputil.AppHandler(getFromInstance))
	handler.Method("POST", "/streams/instances/{instanceID}", httputil.AppHandler(postToInstance))

	return handler
}

func healthCheck(w http.ResponseWriter, r *http.Request) {
	if db.Healthy() {
		w.WriteHeader(http.StatusOK)
		w.Write([]byte(http.StatusText(http.StatusOK)))
	} else {
		log.Printf("Database health check failed")
		http.Error(w, http.StatusText(http.StatusInternalServerError), http.StatusInternalServerError)
	}
}

func getStreamDetails(w http.ResponseWriter, r *http.Request) error {
	// get auth
	key := auth.GetKey(r.Context())

	// get instance ID
	projectName := chi.URLParam(r, "projectName")
	streamName := chi.URLParam(r, "streamName")
	instanceID := model.FindInstanceIDByNameAndProject(streamName, projectName)
	if instanceID == uuid.Nil {
		return httputil.NewError(404, "instance for stream not found")
	}

	// get stream details
	stream := model.FindCachedStreamByCurrentInstanceID(instanceID)
	if stream == nil {
		return httputil.NewError(404, "stream not found")
	}

	// check allowed to read stream
	if !key.ReadsProject(stream.ProjectID) {
		return httputil.NewError(403, "token doesn't grant right to read this stream")
	}

	// create json response
	json, err := jsonutil.Marshal(map[string]interface{}{
		"current_instance_id": instanceID,
		"project_id":          stream.ProjectID,
		"project_name":        stream.ProjectName,
		"stream_name":         stream.StreamName,
		"public":              stream.Public,
		"external":            stream.External,
		"batch":               stream.Batch,
		"manual":              stream.Manual,
		"key_fields":          stream.KeyCodec.GetKeyFields(),
		"avro_schema":         stream.AvroCodec.GetSchema(),
	})
	if err != nil {
		return httputil.NewError(500, err.Error())
	}

	// write
	w.Header().Set("Content-Type", "application/json")
	w.Write(json)
	return nil
}

func getFromProjectAndStream(w http.ResponseWriter, r *http.Request) error {
	projectName := chi.URLParam(r, "projectName")
	streamName := chi.URLParam(r, "streamName")
	instanceID := model.FindInstanceIDByNameAndProject(streamName, projectName)
	if instanceID == uuid.Nil {
		return httputil.NewError(404, "instance for stream not found")
	}

	return getFromInstanceID(w, r, instanceID)
}

func getFromInstance(w http.ResponseWriter, r *http.Request) error {
	instanceID, err := uuid.FromString(chi.URLParam(r, "instanceID"))
	if err != nil {
		return httputil.NewError(404, "instance not found -- malformed ID")
	}

	return getFromInstanceID(w, r, instanceID)
}

func getFromInstanceID(w http.ResponseWriter, r *http.Request, instanceID uuid.UUID) error {
	// get auth
	key := auth.GetKey(r.Context())

	// get cached stream
	stream := model.FindCachedStreamByCurrentInstanceID(instanceID)
	if stream == nil {
		return httputil.NewError(404, "stream not found")
	}

	// check permissions
	if !key.ReadsProject(stream.ProjectID) {
		return httputil.NewError(403, "token doesn't grant right to read this stream")
	}

	// read body
	var body map[string]interface{}
	err := jsonutil.Unmarshal(r.Body, &body)
	if err == io.EOF {
		// no body -- try reading from url parameters
		body = make(map[string]interface{})

		// read limit
		if limit := r.URL.Query().Get("limit"); limit != "" {
			body["limit"] = limit
		}

		// read where
		if where := r.URL.Query().Get("where"); where != "" {
			var whereParsed interface{}
			err := jsonutil.UnmarshalBytes([]byte(where), &whereParsed)
			if err != nil {
				return httputil.NewError(400, "couldn't parse where url parameter as json")
			}
			body["where"] = whereParsed
		}
	} else if err != nil {
		return httputil.NewError(400, "couldn't parse body -- is it valid JSON?")
	}

	// make sure there's no accidental keys
	for k := range body {
		if k != "where" && k != "limit" {
			return httputil.NewError(400, "unrecognized query key '%s'; valid keys are 'where' and 'limit'", k)
		}
	}

	// get limit
	limit := defaultRecordsLimit
	if body["limit"] != nil {
		switch num := body["limit"].(type) {
		case string:
			l, err := strconv.Atoi(num)
			if err != nil {
				return httputil.NewError(400, "couldn't parse limit as integer")
			}
			limit = l
		case json.Number:
			l, err := num.Int64()
			if err != nil {
				return httputil.NewError(400, "couldn't parse limit as integer")
			}
			limit = int(l)
		default:
			return httputil.NewError(400, "couldn't parse limit as integer")
		}
	}

	// check limit is valid
	if limit == 0 {
		return httputil.NewError(400, "limit cannot be 0")
	} else if limit > maxRecordsLimit {
		return httputil.NewError(400, fmt.Sprintf("limit exceeds maximum of %d", maxRecordsLimit))
	}

	// get key range based on where (if no where, it will be nil)
	var keyRange *codec.KeyRange
	if body["where"] != nil {
		// get where as map
		where, ok := body["where"].(map[string]interface{})
		if !ok {
			return httputil.NewError(400, "expected 'where' to be a json object")
		}

		// make query
		query, err := queryparse.JSONToQuery(where)
		if err != nil {
			return httputil.NewError(400, fmt.Sprintf("couldn't parse where query: %s", err.Error()))
		}

		// set key range
		keyRange, err = stream.KeyCodec.RangeFromQuery(query)
		if err != nil {
			return httputil.NewError(400, err.Error())
		}
	}

	// prepare write (we'll be writing as we get data, not in one batch)
	unique := keyRange.CheckUnique()
	noComma := true
	w.Header().Set("Content-Type", "application/json")

	// begin json array
	if !unique {
		w.Write([]byte("["))
	}

	// read rows from engine
<<<<<<< HEAD
	err = Engine.Tables.ReadRecordRange(instanceID, keyRange, limit, func(avroData []byte, sequenceNumber int64) error {
=======
	err = db.Engine.Tables.ReadRecords(instanceID, keyRange, limit, func(avroData []byte, sequenceNumber int64) error {
>>>>>>> 32cd3367
		// decode avro
		data, err := stream.AvroCodec.Unmarshal(avroData, true)
		if err != nil {
			return err
		}

		// set sequence number
		data.(map[string]interface{})["@meta"] = map[string]int64{"sequence_number": sequenceNumber}

		// encode json
		packet, err := jsonutil.Marshal(data)
		if err != nil {
			return err
		}

		// write comma for multiple
		if noComma {
			noComma = false
		} else {
			w.Write([]byte(","))
		}

		// write packet
		w.Write(packet)

		// done
		return nil
	})
	if err != nil {
		return httputil.NewError(400, err.Error())
	}

	// close off written json array
	if !unique {
		w.Write([]byte("]"))
	}

	// done
	return nil
}

func postToInstance(w http.ResponseWriter, r *http.Request) error {
	// get auth
	key := auth.GetKey(r.Context())

	// get instance ID
	instanceID, err := uuid.FromString(chi.URLParam(r, "instanceID"))
	if err != nil {
		return httputil.NewError(404, "instance not found -- malformed ID")
	}

	// get stream
	stream := model.FindCachedStreamByCurrentInstanceID(instanceID)
	if stream == nil {
		return httputil.NewError(404, "stream not found")
	}

	// check allowed to write stream
	if !key.WritesStream(stream) {
		return httputil.NewError(403, "token doesn't grant right to read this stream")
	}

	// decode json body
	var body interface{}
	err = jsonutil.Unmarshal(r.Body, &body)
	if err != nil {
		return httputil.NewError(400, "request body must be json")
	}

	// get objects passed in body
	var objects []interface{}
	switch bodyT := body.(type) {
	case []interface{}:
		objects = bodyT
	case map[string]interface{}:
		objects = []interface{}{bodyT}
	default:
		return httputil.NewError(400, "request body must be an array or an object")
	}

	// convert objects into records
	records := make([]*pb.Record, len(objects))
	for idx, objV := range objects {
		// check it's a map
		obj, ok := objV.(map[string]interface{})
		if !ok {
			return httputil.NewError(400, fmt.Sprintf("record at index %d is not an object", idx))
		}

		// get meta field
		meta, ok := obj["@meta"].(map[string]interface{})
		if !ok {
			return httputil.NewError(400, "must provide '@meta' field for every record")
		}

		// get sequence number as int64
		sequenceNumber, err := jsonutil.ParseInt64(meta["sequence_number"])
		if err != nil {
			return httputil.NewError(400, "must provide '@meta.sequence_number' as number or numeric string for every record (e.g. use your machine's timestamp)")
		}

		// check sequence number
		if err := db.Engine.CheckSequenceNumber(sequenceNumber); err != nil {
			return httputil.NewError(400, err.Error())
		}

		// encode as avro
		avroData, err := stream.AvroCodec.Marshal(obj)
		if err != nil {
			return httputil.NewError(400, fmt.Sprintf("error encoding record at index %d: %v", idx, err.Error()))
		}

		// compute key (only used for size check)
		keyData, err := stream.KeyCodec.Marshal(obj)
		if err != nil {
			return httputil.NewError(400, fmt.Sprintf("error encoding record at index %d: %v", idx, err.Error()))
		}

		// check sizes
		err = db.Engine.CheckSize(len(keyData), len(avroData))
		if err != nil {
			return httputil.NewError(400, fmt.Sprintf("error encoding record at index %d: %v", idx, err.Error()))
		}

		// save the record
		records[idx] = &pb.Record{
			AvroData:       avroData,
			SequenceNumber: sequenceNumber,
		}
	}

	// queue write request (publishes to Pubsub)
	err = db.Engine.Streams.QueueWriteRequest(&pb.WriteRecordsRequest{
		InstanceId: instanceID.Bytes(),
		Records:    records,
	})
	if err != nil {
		return httputil.NewError(400, err.Error())
	}

	// Done
	return nil
}<|MERGE_RESOLUTION|>--- conflicted
+++ resolved
@@ -249,11 +249,7 @@
 	}
 
 	// read rows from engine
-<<<<<<< HEAD
-	err = Engine.Tables.ReadRecordRange(instanceID, keyRange, limit, func(avroData []byte, sequenceNumber int64) error {
-=======
-	err = db.Engine.Tables.ReadRecords(instanceID, keyRange, limit, func(avroData []byte, sequenceNumber int64) error {
->>>>>>> 32cd3367
+	err = db.Engine.Tables.ReadRecordRange(instanceID, keyRange, limit, func(avroData []byte, sequenceNumber int64) error {
 		// decode avro
 		data, err := stream.AvroCodec.Unmarshal(avroData, true)
 		if err != nil {
