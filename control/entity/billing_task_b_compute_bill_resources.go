package entity

import (
	"context"
	"math"
	"time"

	uuid "github.com/satori/go.uuid"

	"gitlab.com/beneath-hq/beneath/control/taskqueue"
	"gitlab.com/beneath-hq/beneath/internal/metrics"
	"gitlab.com/beneath-hq/beneath/pkg/log"
	"gitlab.com/beneath-hq/beneath/pkg/timeutil"
)

// ComputeBillResourcesTask computes all items on an organization's bill
type ComputeBillResourcesTask struct {
	OrganizationID uuid.UUID
	Timestamp      time.Time
}

type billTimes struct {
	BillingTime time.Time
	StartTime   time.Time
	EndTime     time.Time
}

// register task
func init() {
	taskqueue.RegisterTask(&ComputeBillResourcesTask{})
}

// Run triggers the task
func (t *ComputeBillResourcesTask) Run(ctx context.Context) error {
	billingInfo := FindBillingInfo(ctx, t.OrganizationID)
	if billingInfo == nil {
		panic("organization's billing info not found")
	}

	seatBillTimes := calculateBillTimes(t.Timestamp, billingInfo.BillingPlan.Period, true)
	usageBillTimes := calculateBillTimes(t.Timestamp, billingInfo.BillingPlan.Period, false)

	// add "seat" line items
	numSeats, err := commitSeatsToBill(ctx, t.OrganizationID, billingInfo.BillingPlan, billingInfo.Organization.Users, seatBillTimes)
	if err != nil {
		return err
	}

<<<<<<< HEAD
	// add "usage" line items for users
	var userIDs []uuid.UUID
	var usernames []string
	for _, user := range billingInfo.Organization.Users {
		// only bill those organization users who have it as their billing org
		if user.BillingOrganizationID == t.OrganizationID {
			userIDs = append(userIDs, user.UserID)
			usernames = append(usernames, user.Email)
		}
	}
	err = commitUsagesToBill(ctx, t.OrganizationID, billingInfo.BillingPlan, UserEntityKind, userIDs, usernames, usageBillTimes)
	if err != nil {
		return err
	}

	// add "usage" line items for services
	var serviceIDs []uuid.UUID
	var servicenames []string
	for _, service := range billingInfo.Organization.Services {
		serviceIDs = append(serviceIDs, service.ServiceID)
		servicenames = append(servicenames, service.Name)
	}
	err = commitUsagesToBill(ctx, t.OrganizationID, billingInfo.BillingPlan, ServiceEntityKind, serviceIDs, servicenames, usageBillTimes)
	if err != nil {
		return err
	}

	// if applicable, add "read overage" to bill
	err = commitOverageToBill(ctx, t.OrganizationID, billingInfo.BillingPlan, ReadProduct, billingInfo.Organization.Name, usageBillTimes)
	if err != nil {
		return err
	}

	// if applicable, add "write overage" to bill
	err = commitOverageToBill(ctx, t.OrganizationID, billingInfo.BillingPlan, WriteProduct, billingInfo.Organization.Name, usageBillTimes)
=======
	// if applicable, add overages to bill
	err = commitOverageToBill(ctx, t.OrganizationID, billingInfo.BillingPlan, numSeats, billingInfo.Organization.Name, usageBillTimes)
>>>>>>> 709d21e3
	if err != nil {
		return err
	}

	err = taskqueue.Submit(context.Background(), &SendInvoiceTask{
		OrganizationID: t.OrganizationID,
		BillingTime:    seatBillTimes.BillingTime,
	})
	if err != nil {
		log.S.Errorw("Error creating task", err)
	}

	return nil
}

func commitSeatsToBill(ctx context.Context, organizationID uuid.UUID, billingPlan *BillingPlan, users []*User, billTimes *billTimes) (int, error) {
	var billedResources []*BilledResource
	var numSeats int
	for _, user := range users {
		// only bill those organization users who have it as their billing org
		if user.BillingOrganizationID == organizationID {
			billedResources = append(billedResources, &BilledResource{
				OrganizationID:  organizationID,
				BillingTime:     billTimes.BillingTime,
				EntityID:        user.UserID,
				EntityName:      user.Email,
				EntityKind:      UserEntityKind,
				StartTime:       billTimes.StartTime,
				EndTime:         billTimes.EndTime,
				Product:         SeatProduct,
				Quantity:        1,
				TotalPriceCents: billingPlan.SeatPriceCents,
				Currency:        billingPlan.Currency,
			})
			numSeats++
		}
	}

	if len(billedResources) == 0 {
		if !billingPlan.Personal {
			log.S.Info("The multi organization has no users and will be deleted.")
		}

		return 0, nil
	}

	err := CreateOrUpdateBilledResources(ctx, billedResources)
	if err != nil {
		panic("unable to write billed resources to table")
	}

	// done
	return numSeats, nil
}

func commitProratedSeatsToBill(ctx context.Context, organizationID uuid.UUID, billingTime time.Time, billingPlan *BillingPlan, userIDs []uuid.UUID, usernames []string, credit bool) error {
	if billingPlan == nil {
		panic("could not find the organization's billing plan")
	}

	now := time.Now()
	p := billingPlan.Period
	billTimes := &billTimes{
		BillingTime: billingTime,
		StartTime:   now,
		EndTime:     timeutil.Next(now, p),
	}

	proratedFraction := float64(timeutil.DaysLeftInPeriod(now, p)) / float64(timeutil.TotalDaysInPeriod(now, p))
	proratedPrice := int32(math.Round(float64(billingPlan.SeatPriceCents) * proratedFraction))
	product := SeatProratedProduct

	if credit {
		proratedPrice *= -1
		product = SeatProratedCreditProduct
	}

	var billedResources []*BilledResource
	for i, userID := range userIDs {
		billedResources = append(billedResources, &BilledResource{
			OrganizationID:  organizationID,
			BillingTime:     billTimes.BillingTime,
			EntityID:        userID,
			EntityName:      usernames[i],
			EntityKind:      UserEntityKind,
			StartTime:       billTimes.StartTime,
			EndTime:         billTimes.EndTime,
			Product:         product,
			Quantity:        1,
			TotalPriceCents: proratedPrice,
			Currency:        billingPlan.Currency,
		})
	}

	err := CreateOrUpdateBilledResources(ctx, billedResources)
	if err != nil {
		panic("unable to write billed resources to table")
	}

	// done
	return nil
}

func commitOverageToBill(ctx context.Context, organizationID uuid.UUID, billingPlan *BillingPlan, numSeats int, organizationName string, billTimes *billTimes) error {
	_, usages, err := metrics.GetHistoricalUsage(ctx, organizationID, billingPlan.Period, billTimes.StartTime, billTimes.EndTime)
	if err != nil {
		panic("unable to get historical usage for organization")
	}

	if len(usages) > 1 {
		panic("GetHistoricalUsage returned more periods than expected")
	} else if len(usages) == 0 {
		log.S.Infof("organization %s had no usage in the billing period", organizationID.String())
		return nil
	}

	readIncludedQuota := billingPlan.BaseReadQuota + billingPlan.SeatReadQuota*int64(numSeats)
	writeIncludedQuota := billingPlan.BaseWriteQuota + billingPlan.SeatWriteQuota*int64(numSeats)

	readOverageBytes := usages[0].ReadBytes - readIncludedQuota
	readOverageGB := readOverageBytes/10 ^ 6
	readOveragePrice := int32(readOverageGB) * billingPlan.ReadOveragePriceCents // assuming unit of ReadOveragePriceCents is GB

	writeOverageBytes := usages[0].WriteBytes - writeIncludedQuota
	writeOverageGB := writeOverageBytes/10 ^ 6
	writeOveragePrice := int32(writeOverageGB) * billingPlan.WriteOveragePriceCents // assuming unit of WriteOveragePriceCents is GB

	var newBilledResources []*BilledResource

	if readOverageBytes > 0 {
		newBilledResources = append(newBilledResources, &BilledResource{
			OrganizationID:  organizationID,
			BillingTime:     billTimes.BillingTime,
			EntityID:        organizationID,
			EntityName:      organizationName,
			EntityKind:      OrganizationEntityKind,
			StartTime:       billTimes.StartTime,
			EndTime:         billTimes.EndTime,
			Product:         ReadOverageProduct,
			Quantity:        readOverageGB,
			TotalPriceCents: readOveragePrice,
			Currency:        billingPlan.Currency,
		})
	}

	if writeOverageBytes > 0 {
		newBilledResources = append(newBilledResources, &BilledResource{
			OrganizationID:  organizationID,
			BillingTime:     billTimes.BillingTime,
			EntityID:        organizationID,
			EntityName:      organizationName,
			EntityKind:      OrganizationEntityKind,
			StartTime:       billTimes.StartTime,
			EndTime:         billTimes.EndTime,
			Product:         WriteOverageProduct,
			Quantity:        writeOverageGB,
			TotalPriceCents: writeOveragePrice,
			Currency:        billingPlan.Currency,
		})
	}

	if len(newBilledResources) > 0 {
		err := CreateOrUpdateBilledResources(ctx, newBilledResources)
		if err != nil {
			panic("unable to write billed resources to table")
		}
	}

	// done
	return nil
}

// on the first of each month, we charge for: the upcoming month's seats; the previous month's overage
func calculateBillTimes(ts time.Time, p timeutil.Period, isSeatProduct bool) *billTimes {
	billingTime := timeutil.Floor(ts, p)
	startTime := timeutil.Last(ts, p)
	endTime := timeutil.Floor(ts, p)

	if isSeatProduct {
		if p == timeutil.PeriodMonth {
			startTime = startTime.AddDate(0, 1, 0)
			endTime = endTime.AddDate(0, 1, 0)
		} else if p == timeutil.PeriodYear {
			startTime = startTime.AddDate(1, 0, 0)
			endTime = endTime.AddDate(1, 0, 0)
		} else {
			panic("billing period is not supported")
		}
	}

	return &billTimes{
		BillingTime: billingTime,
		StartTime:   startTime,
		EndTime:     endTime,
	}
}<|MERGE_RESOLUTION|>--- conflicted
+++ resolved
@@ -46,46 +46,8 @@
 		return err
 	}
 
-<<<<<<< HEAD
-	// add "usage" line items for users
-	var userIDs []uuid.UUID
-	var usernames []string
-	for _, user := range billingInfo.Organization.Users {
-		// only bill those organization users who have it as their billing org
-		if user.BillingOrganizationID == t.OrganizationID {
-			userIDs = append(userIDs, user.UserID)
-			usernames = append(usernames, user.Email)
-		}
-	}
-	err = commitUsagesToBill(ctx, t.OrganizationID, billingInfo.BillingPlan, UserEntityKind, userIDs, usernames, usageBillTimes)
-	if err != nil {
-		return err
-	}
-
-	// add "usage" line items for services
-	var serviceIDs []uuid.UUID
-	var servicenames []string
-	for _, service := range billingInfo.Organization.Services {
-		serviceIDs = append(serviceIDs, service.ServiceID)
-		servicenames = append(servicenames, service.Name)
-	}
-	err = commitUsagesToBill(ctx, t.OrganizationID, billingInfo.BillingPlan, ServiceEntityKind, serviceIDs, servicenames, usageBillTimes)
-	if err != nil {
-		return err
-	}
-
-	// if applicable, add "read overage" to bill
-	err = commitOverageToBill(ctx, t.OrganizationID, billingInfo.BillingPlan, ReadProduct, billingInfo.Organization.Name, usageBillTimes)
-	if err != nil {
-		return err
-	}
-
-	// if applicable, add "write overage" to bill
-	err = commitOverageToBill(ctx, t.OrganizationID, billingInfo.BillingPlan, WriteProduct, billingInfo.Organization.Name, usageBillTimes)
-=======
 	// if applicable, add overages to bill
 	err = commitOverageToBill(ctx, t.OrganizationID, billingInfo.BillingPlan, numSeats, billingInfo.Organization.Name, usageBillTimes)
->>>>>>> 709d21e3
 	if err != nil {
 		return err
 	}
