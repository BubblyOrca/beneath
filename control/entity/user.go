--- conflicted
+++ resolved
@@ -71,11 +71,7 @@
 	user := &User{
 		UserID: userID,
 	}
-<<<<<<< HEAD
 	err := hub.DB.ModelContext(ctx, user).WherePK().Column("user.*", "Projects", "Projects.Organization.name", "BillingOrganization").Select()
-=======
-	err := hub.DB.ModelContext(ctx, user).WherePK().Column("user.*", "Projects", "Projects.Organization", "Organization").Select()
->>>>>>> 7b890ce5
 	if !AssertFoundOne(err) {
 		return nil
 	}
@@ -95,11 +91,7 @@
 // FindUserByUsername returns user with username (if exists)
 func FindUserByUsername(ctx context.Context, username string) *User {
 	user := &User{}
-<<<<<<< HEAD
 	err := hub.DB.ModelContext(ctx, user).Where("lower(username) = lower(?)", username).Column("user.*", "Projects", "Projects.Organization.name").Select()
-=======
-	err := hub.DB.ModelContext(ctx, user).Where("lower(username) = lower(?)", username).Column("user.*", "Projects", "Projects.Organization").Select()
->>>>>>> 7b890ce5
 	if !AssertFoundOne(err) {
 		return nil
 	}
