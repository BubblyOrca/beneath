package resolver

import (
	"context"

	uuid "github.com/satori/go.uuid"
	"github.com/vektah/gqlparser/gqlerror"

<<<<<<< HEAD
	"github.com/beneath-core/control/entity"
	"github.com/beneath-core/control/gql"
	"github.com/beneath-core/internal/metrics"
	"github.com/beneath-core/internal/middleware"
	uuid "github.com/satori/go.uuid"
=======
	"gitlab.com/beneath-hq/beneath/control/entity"
	"gitlab.com/beneath-hq/beneath/control/gql"
	"gitlab.com/beneath-hq/beneath/internal/metrics"
	"gitlab.com/beneath-hq/beneath/internal/middleware"
>>>>>>> 7b890ce5
)

// User returns the gql.UserResolver
func (r *Resolver) User() gql.UserResolver {
	return &userResolver{r}
}

type userResolver struct{ *Resolver }

func (r *userResolver) UserID(ctx context.Context, obj *entity.User) (string, error) {
	return obj.UserID.String(), nil
}

func (r *queryResolver) User(ctx context.Context, userID uuid.UUID) (*entity.User, error) {
	user := entity.FindUser(ctx, userID)
	if user == nil {
		return nil, gqlerror.Errorf("User %s not found", userID.String())
	}
	return user, nil
}

func (r *queryResolver) UserByUsername(ctx context.Context, username string) (*entity.User, error) {
	user := entity.FindUserByUsername(ctx, username)
	if user == nil {
		return nil, gqlerror.Errorf("User %s not found", username)
	}
	return user, nil
}

func (r *queryResolver) Me(ctx context.Context) (*gql.Me, error) {
	secret := middleware.GetSecret(ctx)
	if !secret.IsUser() {
		return nil, MakeUnauthenticatedError("Must be authenticated with a personal key to call 'Me'")
	}

	user := entity.FindUser(ctx, secret.GetOwnerID())
	return userToMe(ctx, user), nil
}

func (r *mutationResolver) UpdateMe(ctx context.Context, username *string, name *string, bio *string, photoURL *string) (*gql.Me, error) {
	secret := middleware.GetSecret(ctx)
	if !secret.IsUser() {
		return nil, MakeUnauthenticatedError("Must be authenticated with a personal key to call 'updateMe'")
	}

	user := entity.FindUser(ctx, secret.GetOwnerID())
	err := user.UpdateDescription(ctx, username, name, bio, photoURL)
	if err != nil {
		return nil, err
	}

	return userToMe(ctx, user), nil
}

func userToMe(ctx context.Context, u *entity.User) *gql.Me {
	if u == nil {
		return nil
	}

	usage := metrics.GetCurrentUsage(ctx, u.UserID)

	return &gql.Me{
		UserID:               u.UserID.String(),
		User:                 u,
		Email:                u.Email,
		ReadUsage:            int(usage.ReadBytes),
		ReadQuota:            int(u.ReadQuota),
		WriteUsage:           int(usage.WriteBytes),
		WriteQuota:           int(u.WriteQuota),
		UpdatedOn:            u.UpdatedOn,
		PersonalOrganization: u.PersonalOrganization,
		BillingOrganization:     u.BillingOrganization,
	}
}

// TODO: part of org-invite refactor
func (r *mutationResolver) JoinOrganization(ctx context.Context, organizationName string) (*gql.Me, error) {
	secret := middleware.GetSecret(ctx)
	if !secret.IsUser() {
		return nil, MakeUnauthenticatedError("Must be authenticated with a personal key")
	}

	user := entity.FindUser(ctx, secret.GetOwnerID())
	if user == nil {
		return nil, gqlerror.Errorf("User not found")
	}

	newOrganization := entity.FindOrganizationByName(ctx, organizationName)
	if newOrganization == nil {
		return nil, gqlerror.Errorf("Organization %s not found", organizationName)
	}

	perms := secret.OrganizationPermissions(ctx, newOrganization.OrganizationID)
	if !perms.View {
		return nil, gqlerror.Errorf("You don't have permission to join organization %s", organizationName)
	}

	prevOrganization := entity.FindOrganization(ctx, user.BillingOrganizationID)
	if prevOrganization == nil {
		return nil, gqlerror.Errorf("The user's existing organization was not found")
	}

	if prevOrganization.Name == organizationName {
		return nil, gqlerror.Errorf("You are already a member of organization %s", organizationName)
	}

	numProjects := len(prevOrganization.Projects)
	if len(prevOrganization.Users) == 1 && numProjects > 0 {
		return nil, gqlerror.Errorf("You cannot leave an organization with %d project(s) remaining. Please delete the projects or 'migrate' them to your new organization.", numProjects)
	}

	numServices := len(prevOrganization.Services)
	if len(prevOrganization.Users) == 1 && numServices > 0 {
		return nil, gqlerror.Errorf("You cannot leave an organization with %d service(s) remaining. Please delete the services or 'migrate' them to your new organization.", numServices)
	}

	user, err := user.JoinOrganization(ctx, newOrganization.OrganizationID)
	if err != nil {
		return nil, err
	}

	return userToMe(ctx, user), nil
}<|MERGE_RESOLUTION|>--- conflicted
+++ resolved
@@ -6,18 +6,10 @@
 	uuid "github.com/satori/go.uuid"
 	"github.com/vektah/gqlparser/gqlerror"
 
-<<<<<<< HEAD
-	"github.com/beneath-core/control/entity"
-	"github.com/beneath-core/control/gql"
-	"github.com/beneath-core/internal/metrics"
-	"github.com/beneath-core/internal/middleware"
-	uuid "github.com/satori/go.uuid"
-=======
 	"gitlab.com/beneath-hq/beneath/control/entity"
 	"gitlab.com/beneath-hq/beneath/control/gql"
 	"gitlab.com/beneath-hq/beneath/internal/metrics"
 	"gitlab.com/beneath-hq/beneath/internal/middleware"
->>>>>>> 7b890ce5
 )
 
 // User returns the gql.UserResolver
@@ -89,7 +81,7 @@
 		WriteQuota:           int(u.WriteQuota),
 		UpdatedOn:            u.UpdatedOn,
 		PersonalOrganization: u.PersonalOrganization,
-		BillingOrganization:     u.BillingOrganization,
+		BillingOrganization:  u.BillingOrganization,
 	}
 }
 
