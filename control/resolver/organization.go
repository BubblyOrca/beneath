package resolver

import (
	"context"

	uuid "github.com/satori/go.uuid"
	"github.com/vektah/gqlparser/gqlerror"

	"gitlab.com/beneath-hq/beneath/control/entity"
	"gitlab.com/beneath-hq/beneath/control/gql"
	"gitlab.com/beneath-hq/beneath/internal/metrics"
	"gitlab.com/beneath-hq/beneath/internal/middleware"
)

// PublicOrganization returns the gql.PublicOrganizationResolver
func (r *Resolver) PublicOrganization() gql.PublicOrganizationResolver {
	return &publicOrganizationResolver{r}
}

type publicOrganizationResolver struct{ *Resolver }

func (r *publicOrganizationResolver) OrganizationID(ctx context.Context, obj *entity.Organization) (string, error) {
	return obj.OrganizationID.String(), nil
}

func (r *publicOrganizationResolver) PersonalUserID(ctx context.Context, obj *entity.Organization) (*uuid.UUID, error) {
	return obj.UserID, nil
}

func (r *queryResolver) Me(ctx context.Context) (*gql.PrivateOrganization, error) {
	secret := middleware.GetSecret(ctx)
	if !secret.IsUser() {
		return nil, MakeUnauthenticatedError("Must be authenticated with a personal key to call 'Me'")
	}

	org := entity.FindOrganizationByUserID(ctx, secret.GetOwnerID())
	if org == nil {
		return nil, gqlerror.Errorf("Couldn't find user! This is highly irregular.")
	}

	return organizationToPrivateOrganization(ctx, org, entity.OrganizationPermissions{
		View:   true,
		Create: true,
		Admin:  true,
	}), nil
}

func (r *queryResolver) OrganizationByName(ctx context.Context, name string) (gql.Organization, error) {
	org := entity.FindOrganizationByName(ctx, name)
	if org == nil {
		return nil, gqlerror.Errorf("Organization %s not found", name)
	}

	secret := middleware.GetSecret(ctx)
	perms := organizationPermissions(ctx, secret, org)
	if !perms.View {
		// remove private projects and return a PublicOrganization
		org.StripPrivateProjects()
		return org, nil
	}

	return organizationToPrivateOrganization(ctx, org, perms), nil
}

func (r *queryResolver) OrganizationByID(ctx context.Context, organizationID uuid.UUID) (gql.Organization, error) {
	org := entity.FindOrganization(ctx, organizationID)
	if org == nil {
		return nil, gqlerror.Errorf("Organization %s not found", organizationID.String())
	}

	secret := middleware.GetSecret(ctx)
	perms := organizationPermissions(ctx, secret, org)
	if !perms.View {
		// remove private projects and return a PublicOrganization
		org.StripPrivateProjects()
		return org, nil
	}

	return organizationToPrivateOrganization(ctx, org, perms), nil
}

func (r *queryResolver) OrganizationByUserID(ctx context.Context, userID uuid.UUID) (gql.Organization, error) {
	org := entity.FindOrganizationByUserID(ctx, userID)
	if org == nil {
		return nil, gqlerror.Errorf("Organization not found for userID %s", userID.String())
	}

	secret := middleware.GetSecret(ctx)
	perms := organizationPermissions(ctx, secret, org)
	if !perms.View {
		// remove private projects and return a PublicOrganization
		org.StripPrivateProjects()
		return org, nil
	}

	return organizationToPrivateOrganization(ctx, org, perms), nil
}

func (r *queryResolver) OrganizationMembers(ctx context.Context, organizationID uuid.UUID) ([]*entity.OrganizationMember, error) {
	secret := middleware.GetSecret(ctx)
	perms := secret.OrganizationPermissions(ctx, organizationID)
	if !perms.View {
		return nil, gqlerror.Errorf("You're not allowed to see the members of organization %s", organizationID.String())
	}

	return entity.FindOrganizationMembers(ctx, organizationID)
}

func (r *mutationResolver) CreateOrganization(ctx context.Context, name string) (*gql.PrivateOrganization, error) {
	secret := middleware.GetSecret(ctx)
	if !secret.IsMaster() {
		return nil, gqlerror.Errorf("Only Beneath masters can create new organizations")
	}

	organization := &entity.Organization{Name: name}
	err := organization.CreateWithUser(ctx, secret.GetOwnerID(), true, true, true)
	if err != nil {
		return nil, gqlerror.Errorf("Failed to create organization: %s", err.Error())
	}

	perms := entity.OrganizationPermissions{
		View:   true,
		Create: true,
		Admin:  true,
	}

	return organizationToPrivateOrganization(ctx, organization, perms), nil
}

func (r *mutationResolver) UpdateOrganization(ctx context.Context, organizationID uuid.UUID, name *string, displayName *string, description *string, photoURL *string) (*gql.PrivateOrganization, error) {
	secret := middleware.GetSecret(ctx)
	perms := secret.OrganizationPermissions(ctx, organizationID)
	if !perms.Admin {
		return nil, gqlerror.Errorf("Not allowed to perform admin functions in organization %s", organizationID.String())
	}

	organization := entity.FindOrganization(ctx, organizationID)
	if organization == nil {
		return nil, gqlerror.Errorf("Organization %s not found", organizationID.String())
	}

	err := organization.UpdateDetails(ctx, name, displayName, description, photoURL)
	if err != nil {
		return nil, gqlerror.Errorf("Failed to update organization name: %s", err.Error())
	}

	return organizationToPrivateOrganization(ctx, organization, perms), nil
}

func (r *mutationResolver) UpdateOrganizationQuotas(ctx context.Context, organizationID uuid.UUID, readQuota *int, writeQuota *int) (*gql.PrivateOrganization, error) {
	organization := entity.FindOrganization(ctx, organizationID)
	if organization == nil {
		return nil, gqlerror.Errorf("Organization %s not found", organizationID.String())
	}

	secret := middleware.GetSecret(ctx)
	if !secret.IsMaster() {
		return nil, gqlerror.Errorf("Only Beneath masters can update organization quotas directly")
	}

	// TODO: invalidate cached quotas

	err := organization.UpdateQuotas(ctx, IntToInt64(readQuota), IntToInt64(writeQuota))
	if err != nil {
		return nil, gqlerror.Errorf("Error updating quotas: %s", err.Error())
	}

	perms := secret.OrganizationPermissions(ctx, organizationID)
	return organizationToPrivateOrganization(ctx, organization, perms), nil
}

func (r *mutationResolver) InviteUserToOrganization(ctx context.Context, userID uuid.UUID, organizationID uuid.UUID, view bool, create bool, admin bool) (bool, error) {
	organization := entity.FindOrganization(ctx, organizationID)
	if organization == nil {
		return false, gqlerror.Errorf("Organization %s not found", organizationID.String())
	}

	if !organization.IsMulti() {
		return false, gqlerror.Errorf("You cannot add other users to your personal account. Instead, create a new multi-user organization (you may have to upgrade to a new plan).")
	}

	secret := middleware.GetSecret(ctx)
	perms := secret.OrganizationPermissions(ctx, organizationID)
	if !perms.Admin {
		return false, gqlerror.Errorf("Not allowed to perform admin functions on organization %s", organizationID.String())
	}

	user := entity.FindUser(ctx, userID)
	if user == nil {
		return false, gqlerror.Errorf("User %s not found", userID.String())
	}

	if user.BillingOrganizationID == organizationID {
		return false, gqlerror.Errorf("User is already a member of the organization")
	}

	invite := entity.OrganizationInvite{
		OrganizationID: organizationID,
		UserID:         userID,
		View:           view,
		Create:         create,
		Admin:          admin,
	}
	err := invite.Upsert(ctx)
	if err != nil {
		return false, gqlerror.Errorf("Couldn't create invite: %s", err.Error())
	}

	return true, nil
}

func (r *mutationResolver) AcceptOrganizationInvite(ctx context.Context, organizationID uuid.UUID) (bool, error) {
	secret := middleware.GetSecret(ctx)
	if !secret.IsUser() {
		return false, MakeUnauthenticatedError("Must be authenticated with a personal key")
	}

	invite := entity.FindOrganizationInvite(ctx, organizationID, secret.GetOwnerID())
	if invite == nil {
		return false, gqlerror.Errorf("You do not have an invitation for organization %s", organizationID.String())
	}

	err := invite.User.BillingOrganization.TransferUser(ctx, invite.User, invite.Organization)
	if err != nil {
		return false, gqlerror.Errorf("Couldn't accept invite: %s", err.Error())
	}

	// grant access permissions
	puo := &entity.PermissionsUsersOrganizations{
		UserID:         invite.UserID,
		OrganizationID: organizationID,
	}
	err = puo.Update(ctx, &invite.View, &invite.Create, &invite.Admin)
	if err != nil {
		return false, gqlerror.Errorf("Couldn't grant permissions: %s", err.Error())
	}

	return true, nil
}

func (r *mutationResolver) LeaveBillingOrganization(ctx context.Context, userID uuid.UUID) (*entity.User, error) {
	personalOrg := entity.FindOrganizationByUserID(ctx, userID)
	if personalOrg == nil {
		return nil, gqlerror.Errorf("User not found")
	}

	if personalOrg.OrganizationID == personalOrg.User.BillingOrganizationID {
		return nil, gqlerror.Errorf("User is not in a multi-person organization")
	}

	// organization admins or users themselves can trigger this
	secret := middleware.GetSecret(ctx)
	if !(secret.IsUser() && secret.GetOwnerID() == userID) {
		perms := secret.OrganizationPermissions(ctx, personalOrg.User.BillingOrganizationID)
		if !perms.Admin {
			return nil, gqlerror.Errorf("Must be authenticated as the user or an admin of its organization")
		}
	}

	leavingOrg := entity.FindOrganization(ctx, personalOrg.User.BillingOrganizationID)
	err := leavingOrg.TransferUser(ctx, personalOrg.User, personalOrg)
	if err != nil {
		return nil, err
	}

	// remove access permissions
	falsy := false
	puo := &entity.PermissionsUsersOrganizations{
		UserID:         userID,
		OrganizationID: leavingOrg.OrganizationID,
	}
	err = puo.Update(ctx, &falsy, &falsy, &falsy)
	if err != nil {
		return nil, gqlerror.Errorf("Couldn't remove permissions: %s", err.Error())
	}

	return personalOrg.User, nil
}

func (r *mutationResolver) TransferProjectToOrganization(ctx context.Context, projectID uuid.UUID, organizationID uuid.UUID) (*entity.Project, error) {
	secret := middleware.GetSecret(ctx)
	projPerms := secret.ProjectPermissions(ctx, projectID, false)
	if !projPerms.Admin {
		return nil, gqlerror.Errorf("Not allowed to perform admin functions in project %s", projectID.String())
	}
	orgPerms := secret.OrganizationPermissions(ctx, organizationID)
	if !orgPerms.Create {
		return nil, gqlerror.Errorf("Not allowed to create resources in organization %s", organizationID.String())
	}

	project := entity.FindProject(ctx, projectID)
	if project == nil {
		return nil, gqlerror.Errorf("Project %s not found", projectID.String())
	}

	if project.OrganizationID == organizationID {
		return nil, gqlerror.Errorf("Project %s is already in organization %s", projectID.String(), organizationID.String())
	}

	targetOrganization := entity.FindOrganization(ctx, organizationID)
	if targetOrganization == nil {
		return nil, gqlerror.Errorf("Organization %s not found", organizationID)
	}

	err := project.Organization.TransferProject(ctx, project, targetOrganization)
	if err != nil {
		return nil, err
	}

	return project, nil
}

func (r *mutationResolver) TransferServiceToOrganization(ctx context.Context, serviceID uuid.UUID, organizationID uuid.UUID) (*entity.Service, error) {
	service := entity.FindService(ctx, serviceID)
	if service == nil {
		return nil, gqlerror.Errorf("Service %s not found", serviceID.String())
	}

	if service.OrganizationID == organizationID {
		return nil, gqlerror.Errorf("Service %s is already in organization %s", serviceID.String(), organizationID.String())
	}

	secret := middleware.GetSecret(ctx)
	servicePerms := secret.OrganizationPermissions(ctx, service.OrganizationID)
	if !servicePerms.Admin {
		return nil, gqlerror.Errorf("Not allowed to administrate the service's organization %s", service.OrganizationID.String())
	}
	orgPerms := secret.OrganizationPermissions(ctx, organizationID)
	if !orgPerms.Create {
		return nil, gqlerror.Errorf("Not allowed to create resources in the target organization %s", organizationID.String())
	}

	targetOrganization := entity.FindOrganization(ctx, organizationID)
	if targetOrganization == nil {
		return nil, gqlerror.Errorf("Organization %s not found", organizationID)
	}

	err := service.Organization.TransferService(ctx, service, targetOrganization)
	if err != nil {
		return nil, err
	}

	return service, nil
}

func organizationPermissions(ctx context.Context, secret entity.Secret, org *entity.Organization) entity.OrganizationPermissions {
	perms := secret.OrganizationPermissions(ctx, org.OrganizationID)

	// if you're not allowed to view the org
	if !perms.View {
		// but, it's the personal org of a user that's paid for by another organization
		if org.User != nil && org.OrganizationID != org.User.BillingOrganizationID {
			// and, you're the admin paying the bills
			billingPerms := secret.OrganizationPermissions(ctx, org.User.BillingOrganizationID)
			if billingPerms.Admin {
				// you do get to take a peek
				perms.View = true
			}
		}
	}

	return perms
}

func organizationToPrivateOrganization(ctx context.Context, o *entity.Organization, p entity.OrganizationPermissions) *gql.PrivateOrganization {
	po := &gql.PrivateOrganization{
		OrganizationID:    o.OrganizationID.String(),
		Name:              o.Name,
		DisplayName:       o.DisplayName,
		Description:       StrToPtr(o.Description),
		PhotoURL:          StrToPtr(o.PhotoURL),
		CreatedOn:         o.CreatedOn,
		UpdatedOn:         o.UpdatedOn,
<<<<<<< HEAD
		PrepaidReadQuota:  Int64ToInt(o.ReadQuota),
		PrepaidWriteQuota: Int64ToInt(o.WriteQuota),
=======
		PrepaidReadQuota:  Int64ToInt(o.PrepaidReadQuota),
		PrepaidWriteQuota: Int64ToInt(o.PrepaidWriteQuota),
>>>>>>> f6d330e8
		ReadQuota:         Int64ToInt(o.ReadQuota),
		WriteQuota:        Int64ToInt(o.WriteQuota),
		Projects:          o.Projects,
		Services:          o.Services,
	}

	usage := metrics.GetCurrentUsage(ctx, o.OrganizationID)
	po.ReadUsage = int(usage.ReadBytes)
	po.WriteUsage = int(usage.WriteBytes)

	if o.UserID != nil {
		po.PersonalUserID = o.UserID
		po.PersonalUser = o.User
	}

	if p.View || p.Create || p.Admin {
		po.Permissions = &entity.PermissionsUsersOrganizations{
			View:   p.View,
			Create: p.Create,
			Admin:  p.Admin,
		}
	}

	return po
}<|MERGE_RESOLUTION|>--- conflicted
+++ resolved
@@ -371,13 +371,8 @@
 		PhotoURL:          StrToPtr(o.PhotoURL),
 		CreatedOn:         o.CreatedOn,
 		UpdatedOn:         o.UpdatedOn,
-<<<<<<< HEAD
-		PrepaidReadQuota:  Int64ToInt(o.ReadQuota),
-		PrepaidWriteQuota: Int64ToInt(o.WriteQuota),
-=======
 		PrepaidReadQuota:  Int64ToInt(o.PrepaidReadQuota),
 		PrepaidWriteQuota: Int64ToInt(o.PrepaidWriteQuota),
->>>>>>> f6d330e8
 		ReadQuota:         Int64ToInt(o.ReadQuota),
 		WriteQuota:        Int64ToInt(o.WriteQuota),
 		Projects:          o.Projects,
