package migrations

import (
	"github.com/go-pg/migrations/v7"

	"gitlab.com/beneath-hq/beneath/control/entity"
)

func init() {
	migrations.MustRegisterTx(func(db migrations.DB) (err error) {
		// BillingPlan
		_, err = db.Exec(`
			CREATE TABLE billing_plans(
				"billing_plan_id" uuid DEFAULT uuid_generate_v4(),
				"default" boolean NOT NULL DEFAULT false,
				"description" text,
				"created_on" timestamptz NOT NULL DEFAULT now(),
				"updated_on" timestamptz NOT NULL DEFAULT now(),
				"currency" text NOT NULL,
				"period" bigint NOT NULL,
				"seat_price_cents" integer NOT NULL,
				"seat_read_quota" bigint NOT NULL,
				"seat_write_quota" bigint NOT NULL,
				"base_read_quota" bigint NOT NULL,
				"base_write_quota" bigint NOT NULL,
				"read_overage_price_cents" integer NOT NULL,
				"write_overage_price_cents" integer NOT NULL,
				"personal" boolean NOT NULL,
				"private_projects" boolean NOT NULL,
				PRIMARY KEY ("billing_plan_id")
			)
		`)
		if err != nil {
			return err
		}

		// BilledResource
		_, err = db.Exec(`
			CREATE TABLE billed_resources(
				"billed_resource_id" uuid DEFAULT uuid_generate_v4(),
				"organization_id" uuid NOT NULL,
				"billing_time" timestamptz NOT NULL,
				"entity_id" uuid NOT NULL,
				"entity_name" text NOT NULL,
				"entity_kind" text NOT NULL,
				"start_time" timestamptz NOT NULL,
				"end_time" timestamptz NOT NULL,
				"product" text NOT NULL,
				"quantity" bigint NOT NULL,
				"total_price_cents" integer NOT NULL,
				"currency" text NOT NULL,
				"created_on" timestamptz NOT NULL DEFAULT now(),
				"updated_on" timestamptz NOT NULL DEFAULT now(),
				PRIMARY KEY ("billed_resource_id")
			)
		`)
		if err != nil {
			return err
		}

		// BillingInfo
		_, err = db.Exec(`
<<<<<<< HEAD
			CREATE TABLE "billing_infos" (
				"billing_info_id" uuid DEFAULT uuid_generate_v4(),
				"organization_id" uuid NOT NULL,
				"billing_plan_id" uuid NOT NULL,
				"payments_driver" text NOT NULL,
				"driver_payload" jsonb NOT NULL,
				"created_on" timestamptz DEFAULT now(),
				"updated_on" timestamptz DEFAULT now(),
				PRIMARY KEY ("billing_info_id"),
				FOREIGN KEY ("organization_id") REFERENCES "organizations" ("organization_id") ON DELETE CASCADE,
				FOREIGN KEY ("billing_plan_id") REFERENCES "billing_plans" ("billing_plan_id") ON DELETE RESTRICT
			)
=======
			CREATE TABLE billing_infos(
				billing_info_id       UUID DEFAULT uuid_generate_v4(),
				organization_id				UUID NOT NULL,
				billing_plan_id 			UUID NOT NULL,
				payments_driver 			TEXT NOT NULL,
				driver_payload 				JSONB,
				created_on 						timestamp with time zone DEFAULT now(),
				updated_on 						timestamp with time zone DEFAULT now(),
				PRIMARY KEY (billing_info_id),
				FOREIGN KEY (organization_id) REFERENCES organizations (organization_id) ON DELETE CASCADE,
				FOREIGN KEY (billing_plan_id) REFERENCES billing_plans (billing_plan_id) ON DELETE RESTRICT
			);
>>>>>>> 5df4fda0
		`)
		if err != nil {
			return err
		}

		// only one default BillingPlan
		_, err = db.Exec(`
			CREATE UNIQUE INDEX ON billing_plans ("default") WHERE "default" = true;
		`)
		if err != nil {
			return err
		}

		// (billing_time, org_id, entity_id, product) unique index
		_, err = db.Exec(`
			CREATE UNIQUE INDEX billed_resources_billing_time_organization_id_entity_id_product_key
				ON public.billed_resources USING btree (billing_time, organization_id, entity_id, product);
		`)
		if err != nil {
			return err
		}

		// Organization.Personal
		_, err = db.Exec(`
			ALTER TABLE organizations
			ADD personal bool NOT NULL default FALSE;
		`)
		if err != nil {
			return err
		}

		// User.OrganizationID
		_, err = db.Exec(`
			ALTER TABLE users
			RENAME COLUMN main_organization_id TO organization_id;
		`)
		if err != nil {
			return err
		}

		// Project.Locked
		_, err = db.Exec(`
			ALTER TABLE projects ADD locked bool NOT NULL default FALSE;
		`)
		if err != nil {
			return err
		}

		// Done
		return nil
	}, func(db migrations.DB) (err error) {

		// Project.Locked
		_, err = db.Exec(`
			ALTER TABLE projects DROP locked;
		`)
		if err != nil {
			return err
		}

		// User.OrganizationID
		_, err = db.Exec(`
			ALTER TABLE users
			RENAME COLUMN organization_id TO main_organization_id;
		`)
		if err != nil {
			return err
		}

		// Organization.Personal
		_, err = db.Exec(`
			ALTER TABLE organizations DROP personal;
		`)
		if err != nil {
			return err
		}

		// BillingInfo
		err = db.Model(&entity.BillingInfo{}).DropTable(defaultDropOptions)
		if err != nil {
			return err
		}

		// BilledResource
		err = db.Model(&entity.BilledResource{}).DropTable(defaultDropOptions)
		if err != nil {
			return err
		}

		// BillingPlan
		err = db.Model(&entity.BillingPlan{}).DropTable(defaultDropOptions)
		if err != nil {
			return err
		}

		// Done
		return nil
	})
}<|MERGE_RESOLUTION|>--- conflicted
+++ resolved
@@ -60,20 +60,6 @@
 
 		// BillingInfo
 		_, err = db.Exec(`
-<<<<<<< HEAD
-			CREATE TABLE "billing_infos" (
-				"billing_info_id" uuid DEFAULT uuid_generate_v4(),
-				"organization_id" uuid NOT NULL,
-				"billing_plan_id" uuid NOT NULL,
-				"payments_driver" text NOT NULL,
-				"driver_payload" jsonb NOT NULL,
-				"created_on" timestamptz DEFAULT now(),
-				"updated_on" timestamptz DEFAULT now(),
-				PRIMARY KEY ("billing_info_id"),
-				FOREIGN KEY ("organization_id") REFERENCES "organizations" ("organization_id") ON DELETE CASCADE,
-				FOREIGN KEY ("billing_plan_id") REFERENCES "billing_plans" ("billing_plan_id") ON DELETE RESTRICT
-			)
-=======
 			CREATE TABLE billing_infos(
 				billing_info_id       UUID DEFAULT uuid_generate_v4(),
 				organization_id				UUID NOT NULL,
@@ -86,7 +72,6 @@
 				FOREIGN KEY (organization_id) REFERENCES organizations (organization_id) ON DELETE CASCADE,
 				FOREIGN KEY (billing_plan_id) REFERENCES billing_plans (billing_plan_id) ON DELETE RESTRICT
 			);
->>>>>>> 5df4fda0
 		`)
 		if err != nil {
 			return err
