--- conflicted
+++ resolved
@@ -9,6 +9,7 @@
 import DiscordIcon from "components/icons/Discord";
 import GithubIcon from "components/icons/Github";
 import TwitterIcon from "components/icons/Twitter";
+import clsx from "clsx";
 
 interface IStylesProps {
   contentMarginTop?: null | "dense" | "normal" | "hero";
@@ -48,6 +49,15 @@
     display: "block",
     width: "1.25rem",
     height: "1.25rem",
+  },
+  footerText: {
+    color: theme.palette.text.secondary,
+  },
+  footerLink: {
+    color: theme.palette.text.secondary,
+    "&:hover": {
+      color: theme.palette.primary.main,
+    },
   },
 }));
 
@@ -90,31 +100,44 @@
         </div>
       </div>
       <div className={classes.footer}>
-        <Grid container spacing={4} justify="center">
-<<<<<<< HEAD
-          <Grid item>&copy; Beneath</Grid>
+        <Grid container spacing={4} justify="center" alignItems="center">
           <Grid item>
-            <Link href="https://about.beneath.dev/contact/">Contact</Link>
+            <span className={classes.footerText}>&copy; Beneath Systems</span>
           </Grid>
           <Grid item>
-            <Link href="https://about.beneath.dev/policies/">Policies</Link>
-=======
-          <Grid item>&copy; 2021 Beneath</Grid>
-          <Grid item>
-            <Link href="https://about.beneath.dev/policies/terms/" target="_blank">
-              Terms of Service
+            <Link href="https://about.beneath.dev/contact/" target="_blank">
+              <span className={classes.footerLink}>Contact</span>
             </Link>
           </Grid>
           <Grid item>
-            <Link href="https://about.beneath.dev/policies/privacy/" target="_blank">
-              Privacy Policy
+            <Link href="https://about.beneath.dev/policies/" target="_blank">
+              <span className={classes.footerLink}>Policies</span>
             </Link>
           </Grid>
           <Grid item>
-            <Link href="https://about.beneath.dev/contact/" target="_blank">
-              Contact us
-            </Link>
->>>>>>> 448746ec
+            <Grid container spacing={2}>
+              <Grid item>
+                <Link href="https://github.com/beneath-hq/beneath" target="_blank">
+                  <span className={clsx(classes.footerIcon, classes.footerLink)}>
+                    <GithubIcon />
+                  </span>
+                </Link>
+              </Grid>
+              <Grid item>
+                <Link href="https://discord.gg/f5yvx7YWau" target="_blank">
+                  <span className={clsx(classes.footerIcon, classes.footerLink)}>
+                    <DiscordIcon />
+                  </span>
+                </Link>
+              </Grid>
+              <Grid item>
+                <Link href="https://twitter.com/BeneathHQ" target="_blank">
+                  <span className={clsx(classes.footerIcon, classes.footerLink)}>
+                    <TwitterIcon />
+                  </span>
+                </Link>
+              </Grid>
+            </Grid>
           </Grid>
         </Grid>
       </div>
