--- conflicted
+++ resolved
@@ -193,14 +193,6 @@
                 <Grid item>
                   {queryType === "log" && (
                     <>
-<<<<<<< HEAD
-                      You can query the stream on indexed fields, check out the{" "}
-                      {/* tslint:disable-next-line: max-line-length */}
-                      <Link href="https://about.beneath.dev/docs/reading-from-beneath/using-the-data-console-ui/">
-                        docs
-                      </Link>{" "}
-                      for more info.
-=======
                       <Grid container direction="row" alignItems="center" spacing={2}>
                         <Grid item>
                           <Typography>See the code</Typography>
@@ -218,7 +210,6 @@
                           </ToggleButton>
                         </Grid>
                       </Grid>
->>>>>>> 11e265b0
                     </>
                     // OLD. TODO: reuse the setLogPeek()
                     // <Grid item sm={"auto"}>
