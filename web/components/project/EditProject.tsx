import { useMutation } from "@apollo/react-hooks";
import React, { FC } from "react";
import Moment from "react-moment";
import validator from "validator";

import { Button, makeStyles, TextField, Typography } from "@material-ui/core";

import { STAGE_PROJECT } from "../../apollo/queries/project";
import { ProjectByOrganizationAndName_projectByOrganizationAndName } from "../../apollo/types/ProjectByOrganizationAndName";
import { StageProject, StageProjectVariables } from "../../apollo/types/StageProject";
import VSpace from "../VSpace";

const useStyles = makeStyles((theme) => ({
  submitButton: {
    marginTop: theme.spacing(3),
  },
}));

interface EditProjectProps {
  project: ProjectByOrganizationAndName_projectByOrganizationAndName;
}

const EditProject: FC<EditProjectProps> = ({ project }) => {
  const [values, setValues] = React.useState({
    displayName: project.displayName || "",
    site: project.site || "",
    description: project.description || "",
    photoURL: project.photoURL || "",
  });

<<<<<<< HEAD
  const [updateProject, { loading, error }] = useMutation<UpdateProject, UpdateProjectVariables>(STAGE_PROJECT);
=======
  const [stageProject, { loading, error }] = useMutation<StageProject, StageProjectVariables>(STAGE_PROJECT);
>>>>>>> b0c6aaab

  const handleChange = (name: string) => (event: any) => {
    setValues({ ...values, [name]: event.target.value });
  };

  const classes = useStyles();
  return (
    <div>
      <form
        onSubmit={(e) => {
          e.preventDefault();
          stageProject({ variables: {
            organizationName: project.organization.name,
            projectName: project.name,
            ...values,
          } });
        }}
      >
        <TextField id="name" label="Name" value={project.name} margin="normal" fullWidth disabled />
        <TextField
          id="displayName"
          label="Display Name"
          value={values.displayName}
          margin="normal"
          fullWidth
          onChange={handleChange("displayName")}
        />
        <TextField
          id="site"
          label="Site"
          value={values.site}
          margin="normal"
          fullWidth
          onChange={handleChange("site")}
        />
        <TextField
          id="description"
          label="Description"
          value={values.description}
          margin="normal"
          fullWidth
          onChange={handleChange("description")}
        />
        <TextField
          id="photoURL"
          label="Photo Url"
          value={values.photoURL}
          margin="normal"
          fullWidth
          onChange={handleChange("photoURL")}
        />
        <Button
          type="submit"
          variant="outlined"
          color="primary"
          className={classes.submitButton}
          disabled={
            loading ||
            !(values.displayName.length <= 40) ||
            !(values.site === "" || validator.isURL(values.site)) ||
            !(values.description === "" || values.description.length < 256) ||
            !(values.photoURL === "" || validator.isURL(values.photoURL))
          }
        >
          Save changes
        </Button>
        {error && (
          <Typography variant="body1" color="error">
            An error occurred: {JSON.stringify(error)}
          </Typography>
        )}
      </form>
      <VSpace units={2} />
      <Typography variant="subtitle1" color="textSecondary">
        The project was created <Moment fromNow date={project.createdOn} /> and last updated{" "}
        <Moment fromNow date={project.updatedOn} />.
      </Typography>
    </div>
  );
};

export default EditProject;<|MERGE_RESOLUTION|>--- conflicted
+++ resolved
@@ -28,11 +28,7 @@
     photoURL: project.photoURL || "",
   });
 
-<<<<<<< HEAD
-  const [updateProject, { loading, error }] = useMutation<UpdateProject, UpdateProjectVariables>(STAGE_PROJECT);
-=======
   const [stageProject, { loading, error }] = useMutation<StageProject, StageProjectVariables>(STAGE_PROJECT);
->>>>>>> b0c6aaab
 
   const handleChange = (name: string) => (event: any) => {
     setValues({ ...values, [name]: event.target.value });
